/**
 * Copyright (C) 2014 Microsoft Corporation
 *
 * Licensed under the Apache License, Version 2.0 (the "License");
 * you may not use this file except in compliance with the License.
 * You may obtain a copy of the License at
 *
 *         http://www.apache.org/licenses/LICENSE-2.0
 *
 * Unless required by applicable law or agreed to in writing, software
 * distributed under the License is distributed on an "AS IS" BASIS,
 * WITHOUT WARRANTIES OR CONDITIONS OF ANY KIND, either express or implied.
 * See the License for the specific language governing permissions and
 * limitations under the License.
 */
package com.microsoft.wake.remote.impl;

import com.microsoft.tang.annotations.Parameter;
import com.microsoft.wake.EStage;
import com.microsoft.wake.EventHandler;
import com.microsoft.wake.impl.StageManager;
import com.microsoft.wake.remote.*;
import com.microsoft.wake.remote.transport.Transport;
import com.microsoft.wake.remote.transport.netty.NettyMessagingTransport;

import javax.inject.Inject;
import java.net.InetSocketAddress;
import java.util.concurrent.ExecutorService;
import java.util.concurrent.Executors;
import java.util.concurrent.TimeUnit;
import java.util.concurrent.atomic.AtomicBoolean;
import java.util.concurrent.atomic.AtomicInteger;
import java.util.logging.Level;
import java.util.logging.Logger;

/**
 * Default remote manager implementation
 */
public class DefaultRemoteManagerImplementation implements RemoteManager {

  private static final Logger LOG = Logger.getLogger(HandlerContainer.class.getName());

  private static final AtomicInteger counter = new AtomicInteger(0);

  /**
   * The timeout used for the execute running in close()
   */
  private static final long CLOSE_EXECUTOR_TIMEOUT = 10000; //ms

  private RemoteIdentifier myIdentifier;

  private final AtomicBoolean closed = new AtomicBoolean(false);

  private final String name;
  private final Transport transport;
  private final RemoteSenderStage reSendStage;
  private final EStage<TransportEvent> reRecvStage;
  private final HandlerContainer handlerContainer;
  private final RemoteSeqNumGenerator seqGen = new RemoteSeqNumGenerator();

  /**
   * 
   * @param name
   * @param hostAddress
   * @param listeningPort
   * @param codec
   * @param errorHandler
   * @param orderingGuarantee
<<<<<<< HEAD
   * @deprecated in 0.4. Please use the other constructor instead or rely on Tang for defaults.
=======
   * @deprecated in 0.4. Please use the other constructor or rely on Tang for default implementation.
>>>>>>> a2e4cc98
   */
  @Inject
  @Deprecated
  public <T> DefaultRemoteManagerImplementation(
      final @Parameter(RemoteConfiguration.ManagerName.class) String name,
      final @Parameter(RemoteConfiguration.HostAddress.class) String hostAddress,
      final @Parameter(RemoteConfiguration.Port.class) int listeningPort,
      final @Parameter(RemoteConfiguration.MessageCodec.class) Codec<T> codec,
      final @Parameter(RemoteConfiguration.ErrorHandler.class) EventHandler<Throwable> errorHandler,
      final @Parameter(RemoteConfiguration.OrderingGuarantee.class) boolean orderingGuarantee) {
    this(name, hostAddress, listeningPort, codec, errorHandler, orderingGuarantee, 3, 10000);
  }
  
  /**
   * Constructs a remote manager
   *
   * @param hostAddress
   * @param listeningPort
   * @param codec
   * @param errorHandler
   * @param orderingGuarantee
   * @param numberOfTries
   * @param retryTimeout
   */
  @Inject
  public <T> DefaultRemoteManagerImplementation(
      final @Parameter(RemoteConfiguration.ManagerName.class) String name,
      final @Parameter(RemoteConfiguration.HostAddress.class) String hostAddress,
      final @Parameter(RemoteConfiguration.Port.class) int listeningPort,
      final @Parameter(RemoteConfiguration.MessageCodec.class) Codec<T> codec,
      final @Parameter(RemoteConfiguration.ErrorHandler.class) EventHandler<Throwable> errorHandler,
      final @Parameter(RemoteConfiguration.OrderingGuarantee.class) boolean orderingGuarantee,
      final @Parameter(RemoteConfiguration.NumberOfTries.class) int numberOfTries,
      final @Parameter(RemoteConfiguration.RetryTimeout.class) int retryTimeout) {

      this(name, hostAddress, listeningPort, codec, errorHandler, orderingGuarantee, 3, 10000);
  }

  /**
   * Constructs a remote manager
   *
   * @param name
   * @param hostAddress
   * @param listeningPort
   * @param codec
   * @param errorHandler
   * @param orderingGuarantee
   * @param numberOfTries
   * @param retryTimeout
   */
  @Inject 
  public <T> DefaultRemoteManagerImplementation(
      final @Parameter(RemoteConfiguration.ManagerName.class) String name,
      final @Parameter(RemoteConfiguration.HostAddress.class) String hostAddress,
      final @Parameter(RemoteConfiguration.Port.class) int listeningPort,
      final @Parameter(RemoteConfiguration.MessageCodec.class) Codec<T> codec,
      final @Parameter(RemoteConfiguration.ErrorHandler.class) EventHandler<Throwable> errorHandler,
      final @Parameter(RemoteConfiguration.OrderingGuarantee.class) boolean orderingGuarantee,
      final @Parameter(RemoteConfiguration.NumberOfTries.class) int numberOfTries,
      final @Parameter(RemoteConfiguration.RetryTimeout.class)int retryTimeout) {

    this.name = name;
    this.handlerContainer = new HandlerContainer<>(name, codec);

    this.reRecvStage = orderingGuarantee ?
        new OrderedRemoteReceiverStage(this.handlerContainer, errorHandler) :
        new RemoteReceiverStage(this.handlerContainer, errorHandler);

    if ("##UNKNOWN##".equals(hostAddress)) {
      this.transport = new NettyMessagingTransport(
          NetUtils.getLocalAddress(), listeningPort, this.reRecvStage, this.reRecvStage, numberOfTries, retryTimeout);
    } else {
      this.transport = new NettyMessagingTransport(
          hostAddress, listeningPort, this.reRecvStage, this.reRecvStage, numberOfTries, retryTimeout);
    }

    this.handlerContainer.setTransport(this.transport);

    this.myIdentifier = new SocketRemoteIdentifier(
        (InetSocketAddress) this.transport.getLocalAddress());

    this.reSendStage = new RemoteSenderStage(codec, this.transport);

    StageManager.instance().register(this);

    LOG.log(Level.FINEST, "RemoteManager {0} instantiated id {1} counter {2} listening on {3}:{4}",
        new Object[]{this.name, this.myIdentifier, counter.incrementAndGet(),
            this.transport.getLocalAddress().toString(),
            this.transport.getListeningPort()}
    );
  }

  /**
   * Returns a proxy event handler for a remote identifier and a message type
   *
   * @param <T>
   * @param destinationIdentifier
   * @param messageType
   */
  @Override
  public <T> EventHandler<T> getHandler(
      final RemoteIdentifier destinationIdentifier, final Class<? extends T> messageType) {

    if (LOG.isLoggable(Level.FINE)) {
      LOG.log(Level.FINE, "RemoteManager: {0} destinationIdentifier: {1} messageType: {2}",
          new Object[]{this.name, destinationIdentifier, messageType.getName()});
    }

    return new ProxyEventHandler<>(this.myIdentifier, destinationIdentifier,
        "default", this.reSendStage.<T>getHandler(), this.seqGen);
  }

  /**
   * Registers an event handler for a remote identifier and a message type and
   * returns a subscription
   *
   * @param <T,              U extends T>
   * @param sourceIdentifier
   * @param messageType
   * @param theHandler
   */
  @Override
  public <T, U extends T> AutoCloseable registerHandler(
      final RemoteIdentifier sourceIdentifier,
      final Class<U> messageType, final EventHandler<T> theHandler) {
    if (LOG.isLoggable(Level.FINE)) {
      LOG.log(Level.FINE, "RemoteManager: {0} remoteid: {1} messageType: {2} handler: {3}",
          new Object[]{this.name, sourceIdentifier, messageType.getName(),
              theHandler.getClass().getName()}
      );
    }
    return this.handlerContainer.registerHandler(sourceIdentifier, messageType, theHandler);
  }

  /**
   * Registers an event handler for a message type and returns a subscription
   *
   * @param <T,         U extends T>
   * @param messageType
   * @param theHandler
   */
  @Override
  public <T, U extends T> AutoCloseable registerHandler(
      final Class<U> messageType, final EventHandler<RemoteMessage<T>> theHandler) {
    if (LOG.isLoggable(Level.FINE)) {
      LOG.log(Level.FINE, "RemoteManager: {0} messageType: {1} handler: {2}",
          new Object[]{this.name, messageType.getName(), theHandler.getClass().getName()});
    }
    return this.handlerContainer.registerHandler(messageType, theHandler);
  }

  /**
   * Registers an exception handler and returns a subscription
   *
   * @param theHandler
   */
  @Override
  public AutoCloseable registerErrorHandler(final EventHandler<Exception> theHandler) {
    if (LOG.isLoggable(Level.FINE)) {
      LOG.log(Level.FINE, "RemoteManager: {0} handler: {1}",
          new Object[]{this.name, theHandler.getClass().getName()});
    }
    return this.handlerContainer.registerErrorHandler(theHandler);
  }

  /**
   * Returns my identifier
   */
  @Override
  public RemoteIdentifier getMyIdentifier() {
    return this.myIdentifier;
  }

  @Override
  public void close() {
    if (closed.compareAndSet(false, true)) {

      LOG.log(Level.FINE, "RemoteManager: {0} Closing remote manager id: {1}",
          new Object[]{this.name, this.myIdentifier});

      final Runnable closeRunnable = new Runnable() {
        @Override
        public void run() {
          try {
            LOG.log(Level.FINE, "Closing sender stage {0}", myIdentifier);
            reSendStage.close();
            LOG.log(Level.FINE, "Closed the remote sender stage");
          } catch (final Exception e) {
            LOG.log(Level.SEVERE, "Unable to close the remote sender stage", e);
          }

          try {
            LOG.log(Level.FINE, "Closing transport {0}", myIdentifier);
            transport.close();
            LOG.log(Level.FINE, "Closed the transport");
          } catch (final Exception e) {
            LOG.log(Level.SEVERE, "Unable to close the transport.", e);
          }

          try {
            LOG.log(Level.FINE, "Closing receiver stage {0}", myIdentifier);
            reRecvStage.close();
            LOG.log(Level.FINE, "Closed the remote receiver stage");
          } catch (final Exception e) {
            LOG.log(Level.SEVERE, "Unable to close the remote receiver stage", e);
          }
        }

      };

      final ExecutorService closeExecutor = Executors.newSingleThreadExecutor();
      closeExecutor.submit(closeRunnable);
      closeExecutor.shutdown();
      if (!closeExecutor.isShutdown()) {
        LOG.log(Level.SEVERE, "close executor did not shutdown properly.");
      }

      final long endTime = System.currentTimeMillis() + CLOSE_EXECUTOR_TIMEOUT;
      while (!closeExecutor.isTerminated()) {
        try {
          final long waitTime = endTime - System.currentTimeMillis();
          closeExecutor.awaitTermination(waitTime, TimeUnit.MILLISECONDS);
        } catch (final InterruptedException e) {
          LOG.log(Level.FINE, "Interrupted: {0}", e);
        }
      }

      if (closeExecutor.isTerminated()) {
        LOG.log(Level.FINE, "Close executor terminated properly.");
      } else {
        LOG.log(Level.SEVERE, "Close executor did not terminate properly.");
      }
    }
  }
}<|MERGE_RESOLUTION|>--- conflicted
+++ resolved
@@ -59,18 +59,14 @@
   private final RemoteSeqNumGenerator seqGen = new RemoteSeqNumGenerator();
 
   /**
-   * 
-   * @param name
+   * Constructs a remote manager
+   *
    * @param hostAddress
    * @param listeningPort
    * @param codec
    * @param errorHandler
    * @param orderingGuarantee
-<<<<<<< HEAD
-   * @deprecated in 0.4. Please use the other constructor instead or rely on Tang for defaults.
-=======
    * @deprecated in 0.4. Please use the other constructor or rely on Tang for default implementation.
->>>>>>> a2e4cc98
    */
   @Inject
   @Deprecated
@@ -106,32 +102,6 @@
       final @Parameter(RemoteConfiguration.NumberOfTries.class) int numberOfTries,
       final @Parameter(RemoteConfiguration.RetryTimeout.class) int retryTimeout) {
 
-      this(name, hostAddress, listeningPort, codec, errorHandler, orderingGuarantee, 3, 10000);
-  }
-
-  /**
-   * Constructs a remote manager
-   *
-   * @param name
-   * @param hostAddress
-   * @param listeningPort
-   * @param codec
-   * @param errorHandler
-   * @param orderingGuarantee
-   * @param numberOfTries
-   * @param retryTimeout
-   */
-  @Inject 
-  public <T> DefaultRemoteManagerImplementation(
-      final @Parameter(RemoteConfiguration.ManagerName.class) String name,
-      final @Parameter(RemoteConfiguration.HostAddress.class) String hostAddress,
-      final @Parameter(RemoteConfiguration.Port.class) int listeningPort,
-      final @Parameter(RemoteConfiguration.MessageCodec.class) Codec<T> codec,
-      final @Parameter(RemoteConfiguration.ErrorHandler.class) EventHandler<Throwable> errorHandler,
-      final @Parameter(RemoteConfiguration.OrderingGuarantee.class) boolean orderingGuarantee,
-      final @Parameter(RemoteConfiguration.NumberOfTries.class) int numberOfTries,
-      final @Parameter(RemoteConfiguration.RetryTimeout.class)int retryTimeout) {
-
     this.name = name;
     this.handlerContainer = new HandlerContainer<>(name, codec);
 
